--- conflicted
+++ resolved
@@ -20,10 +20,7 @@
 type Config struct {
 	DetectAWS         bool
 	DetectAzure       bool
-<<<<<<< HEAD
 	DetectPCF         bool
-=======
->>>>>>> 75e5800c
 	DetectDocker      bool
 	LogicalProcessors int
 	TotalRAMMIB       int
@@ -68,19 +65,12 @@
 type vendors struct {
 	AWS    *aws    `json:"aws,omitempty"`
 	Azure  *azure  `json:"azure,omitempty"`
-<<<<<<< HEAD
 	PCF    *pcf    `json:"pcf,omitempty"`
-=======
->>>>>>> 75e5800c
 	Docker *docker `json:"docker,omitempty"`
 }
 
 func (v *vendors) isEmpty() bool {
-<<<<<<< HEAD
 	return v.AWS == nil && v.Azure == nil && v.PCF == nil && v.Docker == nil
-=======
-	return v.AWS == nil && v.Azure == nil && v.Docker == nil
->>>>>>> 75e5800c
 }
 
 func overrideFromConfig(config Config) *override {
@@ -157,13 +147,10 @@
 		goGather("azure", gatherAzure)
 	}
 
-<<<<<<< HEAD
 	if config.DetectPCF {
 		goGather("pcf", gatherPCF)
 	}
 
-=======
->>>>>>> 75e5800c
 	// Do non-network gathering sequentially since it is fast.
 
 	if id, err := sysinfo.BootID(); err != nil {
